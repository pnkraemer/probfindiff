[tox]
<<<<<<< HEAD
envlist = pytest, black, isort, pylint, mypy
=======
envlist = pytest, black, isort, pylint, docs
>>>>>>> df60c0f9
isolated_build = True

[testenv]
description = Executing tests with pytest
deps =
    pytest
    pytest-cases

commands = pytest --verbose {posargs}

[testenv:black]
description = Code linting with Black
deps = black[jupyter]
commands =
    pip install --upgrade black
    black --check --diff .

[testenv:isort]
description = Sorting imports with isort
deps = isort
commands =
    pip install --upgrade isort
    isort --profile black --check --diff .

[testenv:pylint]
description = Linting (pylint)
deps = pylint
ignore_errors = true
commands =
    pylint src/pnfindiff --jobs=0
    pylint tests --jobs=0 --disable="missing-function-docstring"

<<<<<<< HEAD
[testenv:mypy]
description = Type checking
deps = mypy
ignore_errors = true
commands =
    mypy src --ignore-missing-imports
    mypy tests --ignore-missing-imports
=======
[testenv:docs]
description = Build the HTML docs
passenv = HOME
deps =
    -r {toxinidir}/docs/requirements-sphinx-build.txt
changedir = docs
whitelist_externals = make
commands =
         make clean
         make html SPHINXOPTS="-W --keep-going"
>>>>>>> df60c0f9
<|MERGE_RESOLUTION|>--- conflicted
+++ resolved
@@ -1,9 +1,5 @@
 [tox]
-<<<<<<< HEAD
-envlist = pytest, black, isort, pylint, mypy
-=======
-envlist = pytest, black, isort, pylint, docs
->>>>>>> df60c0f9
+envlist = pytest, black, isort, pylint, mypy, docs
 isolated_build = True
 
 [testenv]
@@ -36,7 +32,6 @@
     pylint src/pnfindiff --jobs=0
     pylint tests --jobs=0 --disable="missing-function-docstring"
 
-<<<<<<< HEAD
 [testenv:mypy]
 description = Type checking
 deps = mypy
@@ -44,7 +39,7 @@
 commands =
     mypy src --ignore-missing-imports
     mypy tests --ignore-missing-imports
-=======
+
 [testenv:docs]
 description = Build the HTML docs
 passenv = HOME
@@ -54,5 +49,4 @@
 whitelist_externals = make
 commands =
          make clean
-         make html SPHINXOPTS="-W --keep-going"
->>>>>>> df60c0f9
+         make html SPHINXOPTS="-W --keep-going"